--- conflicted
+++ resolved
@@ -1,12 +1,8 @@
-<<<<<<< HEAD
-# Rikline – Cline with gemini baseurl
-=======
 <div align="center">
 English | <a href="./locales/es/README.md" target="_blank">Español</a> | <a href="./locales/de/README.md" target="_blank">Deutsch</a> | <a href="./locales/ja/README.md" target="_blank">日本語</a> | <a href="./locales/zh-cn/README.md" target="_blank">简体中文</a> | <a href="./locales/zh-tw/README.md" target="_blank">繁體中文</a>
 </div>
 
-# Cline – \#1 on OpenRouter
->>>>>>> b1810075
+# Rikline – Cline with gemini baseurl
 
 # Diff with Cline
 * gemini with base url setting
