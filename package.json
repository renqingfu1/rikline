--- conflicted
+++ resolved
@@ -2,11 +2,7 @@
 	"name": "rikline",
 	"displayName": "rikline",
 	"description": "Autonomous coding agent right in your IDE, capable of creating/editing files, running commands, using the browser, and more with your permission every step of the way.",
-<<<<<<< HEAD
-	"version": "3.3.4",
-=======
 	"version": "3.4.0",
->>>>>>> 217162cc
 	"icon": "assets/icons/icon.png",
 	"galleryBanner": {
 		"color": "#617A91",
