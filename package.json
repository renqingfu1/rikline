{
	"name": "rikline",
	"displayName": "rikline",
	"description": "Autonomous coding agent right in your IDE, capable of creating/editing files, running commands, using the browser, and more with your permission every step of the way.",
	"version": "3.17.9",
	"icon": "assets/icons/icon.png",
	"engines": {
		"vscode": "^1.84.0"
	},
	"author": {
		"name": "Cline Bot Inc."
	},
	"license": "Apache-2.0",
	"publisher": "rikaaa0928",
	"repository": {
		"type": "git",
		"url": "https://github.com/rikaaa0928/rikline"
	},
	"homepage": "",
	"categories": [
		"AI",
		"Chat",
		"Programming Languages",
		"Education",
		"Snippets",
		"Testing"
	],
	"keywords": [
		"cline",
		"claude",
		"dev",
		"mcp",
		"openrouter",
		"coding",
		"agent",
		"autonomous",
		"chatgpt",
		"sonnet",
		"ai",
		"llama"
	],
	"activationEvents": [
		"onLanguage",
		"onStartupFinished",
		"workspaceContains:evals.env"
	],
	"main": "./dist/extension.js",
	"contributes": {
		"viewsContainers": {
			"activitybar": [
				{
					"id": "rikline-ActivityBar",
					"title": "Rikline (⌘+')",
					"icon": "assets/icons/icon.svg",
					"when": "isMac"
				},
				{
					"id": "rikline-ActivityBar",
					"title": "Rikline (Ctrl+')",
					"icon": "assets/icons/icon.svg",
<<<<<<< HEAD
					"when": "isWindows"
				},
				{
					"id": "rikline-ActivityBar",
					"title": "Rikline (Ctrl+')",
					"icon": "assets/icons/icon.svg",
					"when": "isLinux || !isMac && !isWindows"
=======
					"when": "!isMac"
>>>>>>> e5857cbf
				}
			]
		},
		"views": {
			"rikline-ActivityBar": [
				{
					"type": "webview",
					"id": "rikline.SidebarProvider",
					"name": ""
				}
			]
		},
		"commands": [
			{
				"command": "cline.plusButtonClicked",
				"title": "New Task",
				"icon": "$(add)"
			},
			{
				"command": "cline.mcpButtonClicked",
				"title": "MCP Servers",
				"icon": "$(server)"
			},
			{
				"command": "cline.historyButtonClicked",
				"title": "History",
				"icon": "$(history)"
			},
			{
				"command": "cline.popoutButtonClicked",
				"title": "Open in Editor",
				"icon": "$(link-external)"
			},
			{
				"command": "cline.accountButtonClicked",
				"title": "Account",
				"icon": "$(account)"
			},
			{
				"command": "cline.settingsButtonClicked",
				"title": "Settings",
				"icon": "$(settings-gear)"
			},
			{
				"command": "cline.openInNewTab",
				"title": "Open In New Tab",
				"category": "Cline"
			},
			{
				"command": "cline.dev.createTestTasks",
				"title": "Create Test Tasks",
				"category": "Cline",
				"when": "cline.isDevMode"
			},
			{
				"command": "cline.addToChat",
				"title": "Add to Cline",
				"category": "Cline"
			},
			{
				"command": "cline.addTerminalOutputToChat",
				"title": "Add to Cline",
				"category": "Cline"
			},
			{
				"command": "cline.focusChatInput",
				"title": "Jump to Chat Input",
				"category": "Cline"
			},
			{
				"command": "cline.generateGitCommitMessage",
				"title": "Generate Commit Message with Cline",
				"category": "Cline",
				"icon": "$(robot)"
			},
			{
				"command": "cline.explainCode",
				"title": "Explain with Cline",
				"category": "Cline"
			},
			{
				"command": "cline.improveCode",
				"title": "Improve with Cline",
				"category": "Cline"
			}
		],
		"keybindings": [
			{
				"command": "cline.addToChat",
				"key": "cmd+'",
				"mac": "cmd+'",
				"win": "ctrl+'",
				"linux": "ctrl+'",
				"when": "editorHasSelection"
			},
			{
				"command": "cline.generateGitCommitMessage",
				"when": "scmProvider == git"
			},
			{
				"command": "cline.focusChatInput",
				"key": "cmd+'",
				"mac": "cmd+'",
				"win": "ctrl+'",
				"linux": "ctrl+'",
				"when": "!editorHasSelection"
			}
		],
		"menus": {
			"view/title": [
				{
					"command": "cline.plusButtonClicked",
					"group": "navigation@1",
					"when": "view == rikline.SidebarProvider"
				},
				{
					"command": "cline.mcpButtonClicked",
					"group": "navigation@2",
					"when": "view == rikline.SidebarProvider"
				},
				{
					"command": "cline.historyButtonClicked",
					"group": "navigation@3",
					"when": "view == rikline.SidebarProvider"
				},
				{
					"command": "cline.popoutButtonClicked",
					"group": "navigation@4",
					"when": "view == rikline.SidebarProvider"
				},
				{
					"command": "cline.accountButtonClicked",
					"group": "navigation@5",
					"when": "view == rikline.SidebarProvider"
				},
				{
					"command": "cline.settingsButtonClicked",
					"group": "navigation@6",
					"when": "view == rikline.SidebarProvider"
				}
			],
			"editor/title": [
				{
					"command": "cline.plusButtonClicked",
					"group": "navigation@1",
					"when": "activeWebviewPanelId == rikline.TabPanelProvider"
				},
				{
					"command": "cline.mcpButtonClicked",
					"group": "navigation@2",
					"when": "activeWebviewPanelId == rikline.TabPanelProvider"
				},
				{
					"command": "cline.historyButtonClicked",
					"group": "navigation@3",
					"when": "activeWebviewPanelId == rikline.TabPanelProvider"
				},
				{
					"command": "cline.popoutButtonClicked",
					"group": "navigation@4",
					"when": "activeWebviewPanelId == rikline.TabPanelProvider"
				},
				{
					"command": "cline.accountButtonClicked",
					"group": "navigation@5",
					"when": "activeWebviewPanelId == rikline.TabPanelProvider"
				},
				{
					"command": "cline.settingsButtonClicked",
					"group": "navigation@6",
					"when": "activeWebviewPanelId == rikline.TabPanelProvider"
				}
			],
			"editor/context": [
				{
					"command": "cline.addToChat",
					"group": "navigation",
					"when": "editorHasSelection"
				}
			],
			"terminal/context": [
				{
					"command": "cline.addTerminalOutputToChat",
					"group": "navigation"
				}
			],
			"scm/title": [
				{
					"command": "cline.generateGitCommitMessage",
					"group": "navigation",
					"when": "scmProvider == git"
				}
			],
			"commandPalette": [
				{
					"command": "cline.generateGitCommitMessage",
					"when": "scmProvider == git"
				}
			]
		},
		"configuration": {
			"title": "Cline",
			"properties": {}
		}
	},
	"scripts": {
		"vscode:prepublish": "npm run package",
		"compile": "npm run check-types && npm run lint && node esbuild.js",
		"compile-standalone": "npm run check-types && npm run lint && node esbuild.js --standalone",
		"postcompile-standalone": "node scripts/package-standalone.mjs",
		"watch": "npm-run-all -p watch:*",
		"watch:esbuild": "node esbuild.js --watch",
		"watch:tsc": "tsc --noEmit --watch --project tsconfig.json",
		"package": "npm run check-types && npm run build:webview && npm run lint && node esbuild.js --production",
		"protos": "node proto/build-proto.js && node scripts/generate-server-setup.mjs",
		"postprotos": "prettier src/shared/proto src/core/controller webview-ui/src/services src/standalone/server-setup.ts --write --log-level silent",
		"compile-tests": "node ./scripts/build-tests.js",
		"watch-tests": "tsc -p . -w --outDir out",
		"pretest": "npm run compile-tests && npm run compile && npm run compile-standalone && npm run lint",
		"check-types": "npm run protos && tsc --noEmit",
		"lint": "eslint src --ext ts && eslint webview-ui/src --ext ts && cd webview-ui && npm run lint",
		"format": "prettier . --check",
		"format:fix": "prettier . --write",
		"test": "npm-run-all test:unit test:integration",
		"test:ci": "node scripts/test-ci.js",
		"test:integration": "vscode-test",
		"test:unit": "TS_NODE_PROJECT='./tsconfig.unit-test.json' mocha",
		"test:coverage": "vscode-test --coverage",
		"install:all": "npm install && cd webview-ui && npm install",
		"dev:webview": "cd webview-ui && npm run dev",
		"build:webview": "cd webview-ui && npm run build",
		"test:webview": "cd webview-ui && npm run test",
		"publish:marketplace": "vsce publish && ovsx publish",
		"publish:marketplace:prerelease": "vsce publish --pre-release && ovsx publish --pre-release",
		"prepare": "husky",
		"changeset": "changeset",
		"version-packages": "changeset version",
		"docs": "cd docs && mintlify dev",
		"docs:check-links": "cd docs && mintlify broken-links",
		"docs:rename-file": "cd docs && mintlify rename",
		"report-issue": "node scripts/report-issue.js"
	},
	"devDependencies": {
		"@changesets/cli": "^2.27.12",
		"@types/chai": "^5.0.1",
		"@types/clone-deep": "^4.0.4",
		"@types/diff": "^5.2.1",
		"@types/get-folder-size": "^3.0.4",
		"@types/mocha": "^10.0.7",
		"@types/node": "20.x",
		"@types/pdf-parse": "^1.1.4",
		"@types/proxyquire": "^1.3.31",
		"@types/should": "^11.2.0",
		"@types/sinon": "^17.0.4",
		"@types/turndown": "^5.0.5",
		"@types/vscode": "^1.84.0",
		"@typescript-eslint/eslint-plugin": "^7.14.1",
		"@typescript-eslint/parser": "^7.18.0",
		"@typescript-eslint/utils": "^8.33.0",
		"@vscode/test-cli": "^0.0.10",
		"@vscode/test-electron": "^2.4.1",
		"chai": "^4.3.10",
		"chalk": "^5.3.0",
		"esbuild": "^0.25.0",
		"eslint": "^8.57.0",
		"eslint-plugin-eslint-rules": "file:eslint-rules",
		"grpc-tools": "^1.13.0",
		"husky": "^9.1.7",
		"mintlify": "^4.0.515",
		"npm-run-all": "^4.1.5",
		"prettier": "^3.3.3",
		"protoc-gen-ts": "^0.8.7",
		"proxyquire": "^2.1.3",
		"should": "^13.2.3",
		"sinon": "^19.0.2",
		"ts-node": "^10.9.2",
		"ts-proto": "^2.6.1",
		"tsconfig-paths": "^4.2.0",
		"typescript": "^5.4.5"
	},
	"dependencies": {
		"@anthropic-ai/bedrock-sdk": "^0.12.4",
		"@anthropic-ai/sdk": "^0.37.0",
		"@anthropic-ai/vertex-sdk": "^0.6.4",
		"@aws-sdk/client-bedrock-runtime": "^3.821.0",
		"@bufbuild/protobuf": "^2.2.5",
		"@cerebras/cerebras_cloud_sdk": "^1.35.0",
		"@google-cloud/vertexai": "^1.9.3",
		"@google/genai": "^0.13.0",
		"@grpc/grpc-js": "^1.9.15",
		"@grpc/reflection": "^1.0.4",
		"@mistralai/mistralai": "^1.5.0",
		"@modelcontextprotocol/sdk": "^1.11.1",
		"@opentelemetry/api": "^1.4.1",
		"@opentelemetry/exporter-trace-otlp-http": "^0.39.1",
		"@opentelemetry/resources": "^1.30.1",
		"@opentelemetry/sdk-node": "^0.39.1",
		"@opentelemetry/sdk-trace-node": "^1.30.1",
		"@opentelemetry/semantic-conventions": "^1.30.0",
		"@sentry/browser": "^9.12.0",
		"@streamparser/json": "^0.0.22",
		"@vscode/codicons": "^0.0.36",
		"archiver": "^7.0.1",
		"axios": "^1.8.2",
		"cheerio": "^1.0.0",
		"chokidar": "^4.0.1",
		"chrome-launcher": "^1.1.2",
		"clone-deep": "^4.0.1",
		"default-shell": "^2.2.0",
		"diff": "^5.2.0",
		"exceljs": "^4.4.0",
		"execa": "^9.5.2",
		"fast-deep-equal": "^3.1.3",
		"firebase": "^11.2.0",
		"fzf": "^0.5.2",
		"get-folder-size": "^5.0.0",
		"globby": "^14.0.2",
		"grpc-health-check": "^2.0.2",
		"iconv-lite": "^0.6.3",
		"ignore": "^7.0.3",
		"image-size": "^2.0.2",
		"isbinaryfile": "^5.0.2",
		"jschardet": "^3.1.4",
		"mammoth": "^1.8.0",
		"monaco-vscode-textmate-theme-converter": "^0.1.7",
		"ollama": "^0.5.13",
		"open": "^10.1.2",
		"open-graph-scraper": "^6.9.0",
		"openai": "^4.83.0",
		"os-name": "^6.0.0",
		"p-timeout": "^6.1.4",
		"p-wait-for": "^5.0.2",
		"pdf-parse": "^1.1.1",
		"posthog-node": "^4.8.1",
		"puppeteer-chromium-resolver": "^23.0.0",
		"puppeteer-core": "^23.4.0",
		"serialize-error": "^11.0.3",
		"simple-git": "^3.27.0",
		"strip-ansi": "^7.1.0",
		"tree-sitter-wasms": "^0.1.11",
		"ts-morph": "^25.0.1",
		"turndown": "^7.2.0",
		"web-tree-sitter": "^0.22.6",
		"zod": "^3.24.2"
	}
}<|MERGE_RESOLUTION|>--- conflicted
+++ resolved
@@ -58,17 +58,7 @@
 					"id": "rikline-ActivityBar",
 					"title": "Rikline (Ctrl+')",
 					"icon": "assets/icons/icon.svg",
-<<<<<<< HEAD
-					"when": "isWindows"
-				},
-				{
-					"id": "rikline-ActivityBar",
-					"title": "Rikline (Ctrl+')",
-					"icon": "assets/icons/icon.svg",
-					"when": "isLinux || !isMac && !isWindows"
-=======
 					"when": "!isMac"
->>>>>>> e5857cbf
 				}
 			]
 		},
