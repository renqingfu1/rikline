--- conflicted
+++ resolved
@@ -233,15 +233,13 @@
   // Claude Code specific
   optional string claude_code_path = 77;
 
-<<<<<<< HEAD
-  // rikline add on
-  optional string vertex_base_url = 78;
-  optional string vertex_credentials_path = 79;
-  optional string open_router_base_url = 80;
-  optional string xai_base_url = 81;
-=======
   // Extension fields for Bedrock Api Keys
   optional string aws_authentication = 78;
   optional string aws_bedrock_api_key = 79;
->>>>>>> fadaf008
+
+  // rikline add on
+  optional string vertex_base_url = 80;
+  optional string vertex_credentials_path = 81;
+  optional string open_router_base_url = 82;
+  optional string xai_base_url = 83;
 }