--- conflicted
+++ resolved
@@ -113,16 +113,6 @@
 					return "You must provide a valid API key or choose a different provider."
 				}
 				break
-<<<<<<< HEAD
-			case "cerebras":
-				if (!apiConfiguration.cerebrasApiKey) {
-					return "You must provide a valid API key or choose a different provider."
-				}
-				break
-			case "mify":
-				if (!apiConfiguration.mifyApiKey || !apiConfiguration.mifyBaseUrl) {
-					return "You must provide a valid API key and base URL."
-=======
 			case "sapaicore":
 				if (!apiConfiguration.sapAiCoreBaseUrl) {
 					return "You must provide a valid Base URL key or choose a different provider."
@@ -135,7 +125,16 @@
 				}
 				if (!apiConfiguration.sapAiCoreTokenUrl) {
 					return "You must provide a valid Auth URL or choose a different provider."
->>>>>>> d9aa0629
+				}
+				break
+			case "cerebras":
+				if (!apiConfiguration.cerebrasApiKey) {
+					return "You must provide a valid API key or choose a different provider."
+				}
+				break
+			case "mify":
+				if (!apiConfiguration.mifyApiKey || !apiConfiguration.mifyBaseUrl) {
+					return "You must provide a valid API key and base URL."
 				}
 				break
 		}
