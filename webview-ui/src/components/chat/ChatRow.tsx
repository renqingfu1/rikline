import { VSCodeBadge, VSCodeProgressRing } from "@vscode/webview-ui-toolkit/react"
import deepEqual from "fast-deep-equal"
import React, { memo, useCallback, useEffect, useMemo, useRef, useState } from "react"
import { useEvent, useSize } from "react-use"
import styled from "styled-components"
import {
	ClineApiReqInfo,
	ClineAskQuestion,
	ClineAskUseMcpServer,
	ClineMessage,
	ClinePlanModeResponse,
	ClineSayTool,
	COMPLETION_RESULT_CHANGES_FLAG,
	ExtensionMessage,
} from "../../../../src/shared/ExtensionMessage"
import { COMMAND_OUTPUT_STRING, COMMAND_REQ_APP_STRING } from "../../../../src/shared/combineCommandSequences"
import { useExtensionState } from "../../context/ExtensionStateContext"
import { findMatchingResourceOrTemplate, getMcpServerDisplayName } from "../../utils/mcp"
import { vscode } from "../../utils/vscode"
import { CheckmarkControl } from "../common/CheckmarkControl"
import { CheckpointControls, CheckpointOverlay } from "../common/CheckpointControls"
import CodeAccordian, { cleanPathPrefix } from "../common/CodeAccordian"
import CodeBlock, { CODE_BLOCK_BG_COLOR } from "../common/CodeBlock"
import MarkdownBlock from "../common/MarkdownBlock"
import Thumbnails from "../common/Thumbnails"
import McpResourceRow from "../mcp/McpResourceRow"
import McpToolRow from "../mcp/McpToolRow"
import McpResponseDisplay from "../mcp/McpResponseDisplay"
import CreditLimitError from "./CreditLimitError"
import { OptionsButtons } from "./OptionsButtons"
import { highlightMentions } from "./TaskHeader"
import SuccessButton from "../common/SuccessButton"

const ChatRowContainer = styled.div`
	padding: 10px 6px 10px 15px;
	position: relative;

	&:hover ${CheckpointControls} {
		opacity: 1;
	}
`

interface ChatRowProps {
	message: ClineMessage
	isExpanded: boolean
	onToggleExpand: () => void
	lastModifiedMessage?: ClineMessage
	isLast: boolean
	onHeightChange: (isTaller: boolean) => void
}

interface ChatRowContentProps extends Omit<ChatRowProps, "onHeightChange"> {}

export const ProgressIndicator = () => (
	<div
		style={{
			width: "16px",
			height: "16px",
			display: "flex",
			alignItems: "center",
			justifyContent: "center",
		}}>
		<div style={{ transform: "scale(0.55)", transformOrigin: "center" }}>
			<VSCodeProgressRing />
		</div>
	</div>
)

const Markdown = memo(({ markdown }: { markdown?: string }) => {
	return (
		<div
			style={{
				wordBreak: "break-word",
				overflowWrap: "anywhere",
				marginBottom: -15,
				marginTop: -15,
			}}>
			<MarkdownBlock markdown={markdown} />
		</div>
	)
})

const ChatRow = memo(
	(props: ChatRowProps) => {
		const { isLast, onHeightChange, message, lastModifiedMessage } = props
		// Store the previous height to compare with the current height
		// This allows us to detect changes without causing re-renders
		const prevHeightRef = useRef(0)

		// NOTE: for tools that are interrupted and not responded to (approved or rejected) there won't be a checkpoint hash
		let shouldShowCheckpoints =
			message.lastCheckpointHash != null &&
			(message.say === "tool" ||
				message.ask === "tool" ||
				message.say === "command" ||
				message.ask === "command" ||
				// message.say === "completion_result" ||
				// message.ask === "completion_result" ||
				message.say === "use_mcp_server" ||
				message.ask === "use_mcp_server")

		if (shouldShowCheckpoints && isLast) {
			shouldShowCheckpoints =
				lastModifiedMessage?.ask === "resume_completed_task" || lastModifiedMessage?.ask === "resume_task"
		}

		const [chatrow, { height }] = useSize(
			<ChatRowContainer>
				<ChatRowContent {...props} />
				{shouldShowCheckpoints && <CheckpointOverlay messageTs={message.ts} />}
			</ChatRowContainer>,
		)

		useEffect(() => {
			// used for partials command output etc.
			// NOTE: it's important we don't distinguish between partial or complete here since our scroll effects in chatview need to handle height change during partial -> complete
			const isInitialRender = prevHeightRef.current === 0 // prevents scrolling when new element is added since we already scroll for that
			// height starts off at Infinity
			if (isLast && height !== 0 && height !== Infinity && height !== prevHeightRef.current) {
				if (!isInitialRender) {
					onHeightChange(height > prevHeightRef.current)
				}
				prevHeightRef.current = height
			}
		}, [height, isLast, onHeightChange, message])

		// we cannot return null as virtuoso does not support it so we use a separate visibleMessages array to filter out messages that should not be rendered
		return chatrow
	},
	// memo does shallow comparison of props, so we need to do deep comparison of arrays/objects whose properties might change
	deepEqual,
)

export default ChatRow

export const ChatRowContent = ({ message, isExpanded, onToggleExpand, lastModifiedMessage, isLast }: ChatRowContentProps) => {
	const { mcpServers, mcpMarketplaceCatalog } = useExtensionState()
	const [seeNewChangesDisabled, setSeeNewChangesDisabled] = useState(false)

	const [cost, apiReqCancelReason, apiReqStreamingFailedMessage] = useMemo(() => {
		if (message.text != null && message.say === "api_req_started") {
			const info: ClineApiReqInfo = JSON.parse(message.text)
			return [info.cost, info.cancelReason, info.streamingFailedMessage]
		}
		return [undefined, undefined, undefined]
	}, [message.text, message.say])

	// when resuming task last won't be api_req_failed but a resume_task message so api_req_started will show loading spinner. that's why we just remove the last api_req_started that failed without streaming anything
	const apiRequestFailedMessage =
		isLast && lastModifiedMessage?.ask === "api_req_failed" // if request is retried then the latest message is a api_req_retried
			? lastModifiedMessage?.text
			: undefined

	const isCommandExecuting =
		isLast &&
		(lastModifiedMessage?.ask === "command" || lastModifiedMessage?.say === "command") &&
		lastModifiedMessage?.text?.includes(COMMAND_OUTPUT_STRING)

	const isMcpServerResponding = isLast && lastModifiedMessage?.say === "mcp_server_request_started"

	const type = message.type === "ask" ? message.ask : message.say

	const normalColor = "var(--vscode-foreground)"
	const errorColor = "var(--vscode-errorForeground)"
	const successColor = "var(--vscode-charts-green)"
	const cancelledColor = "var(--vscode-descriptionForeground)"

	const handleMessage = useCallback((event: MessageEvent) => {
		const message: ExtensionMessage = event.data
		switch (message.type) {
			case "relinquishControl": {
				setSeeNewChangesDisabled(false)
				break
			}
		}
	}, [])

	useEvent("message", handleMessage)

	const [icon, title] = useMemo(() => {
		switch (type) {
			case "error":
				return [
					<span
						className="codicon codicon-error"
						style={{
							color: errorColor,
							marginBottom: "-1.5px",
						}}></span>,
					<span style={{ color: errorColor, fontWeight: "bold" }}>Error</span>,
				]
			case "mistake_limit_reached":
				return [
					<span
						className="codicon codicon-error"
						style={{
							color: errorColor,
							marginBottom: "-1.5px",
						}}></span>,
					<span style={{ color: errorColor, fontWeight: "bold" }}>Cline is having trouble...</span>,
				]
			case "auto_approval_max_req_reached":
				return [
					<span
						className="codicon codicon-warning"
						style={{
							color: errorColor,
							marginBottom: "-1.5px",
						}}></span>,
					<span style={{ color: errorColor, fontWeight: "bold" }}>Maximum Requests Reached</span>,
				]
			case "command":
				return [
					isCommandExecuting ? (
						<ProgressIndicator />
					) : (
						<span
							className="codicon codicon-terminal"
							style={{
								color: normalColor,
								marginBottom: "-1.5px",
							}}></span>
					),
					<span style={{ color: normalColor, fontWeight: "bold" }}>Cline wants to execute this command:</span>,
				]
			case "use_mcp_server":
				const mcpServerUse = JSON.parse(message.text || "{}") as ClineAskUseMcpServer
				return [
					isMcpServerResponding ? (
						<ProgressIndicator />
					) : (
						<span
							className="codicon codicon-server"
							style={{
								color: normalColor,
								marginBottom: "-1.5px",
							}}></span>
					),
					<span style={{ color: normalColor, fontWeight: "bold", wordBreak: "break-word" }}>
						Cline wants to {mcpServerUse.type === "use_mcp_tool" ? "use a tool" : "access a resource"} on the{" "}
						<code style={{ wordBreak: "break-all" }}>
							{getMcpServerDisplayName(mcpServerUse.serverName, mcpMarketplaceCatalog)}
						</code>{" "}
						MCP server:
					</span>,
				]
			case "completion_result":
				return [
					<span
						className="codicon codicon-check"
						style={{
							color: successColor,
							marginBottom: "-1.5px",
						}}></span>,
					<span style={{ color: successColor, fontWeight: "bold" }}>Task Completed</span>,
				]
			case "api_req_started":
				const getIconSpan = (iconName: string, color: string) => (
					<div
						style={{
							width: 16,
							height: 16,
							display: "flex",
							alignItems: "center",
							justifyContent: "center",
						}}>
						<span
							className={`codicon codicon-${iconName}`}
							style={{
								color,
								fontSize: 16,
								marginBottom: "-1.5px",
							}}></span>
					</div>
				)
				return [
					apiReqCancelReason != null ? (
						apiReqCancelReason === "user_cancelled" ? (
							getIconSpan("error", cancelledColor)
						) : (
							getIconSpan("error", errorColor)
						)
					) : cost != null ? (
						getIconSpan("check", successColor)
					) : apiRequestFailedMessage ? (
						getIconSpan("error", errorColor)
					) : (
						<ProgressIndicator />
					),
					(() => {
						if (apiReqCancelReason != null) {
							return apiReqCancelReason === "user_cancelled" ? (
								<span style={{ color: normalColor, fontWeight: "bold" }}>API Request Cancelled</span>
							) : (
								<span style={{ color: errorColor, fontWeight: "bold" }}>API Streaming Failed</span>
							)
						}

						if (cost != null) {
							return <span style={{ color: normalColor, fontWeight: "bold" }}>API Request</span>
						}

						if (apiRequestFailedMessage) {
							return <span style={{ color: errorColor, fontWeight: "bold" }}>API Request Failed</span>
						}

						return <span style={{ color: normalColor, fontWeight: "bold" }}>API Request...</span>
					})(),
				]
			case "followup":
				return [
					<span
						className="codicon codicon-question"
						style={{
							color: normalColor,
							marginBottom: "-1.5px",
						}}></span>,
					<span style={{ color: normalColor, fontWeight: "bold" }}>Cline has a question:</span>,
				]
			default:
				return [null, null]
		}
	}, [type, cost, apiRequestFailedMessage, isCommandExecuting, apiReqCancelReason, isMcpServerResponding, message.text])

	const headerStyle: React.CSSProperties = {
		display: "flex",
		alignItems: "center",
		gap: "10px",
		marginBottom: "12px",
	}

	const pStyle: React.CSSProperties = {
		margin: 0,
		whiteSpace: "pre-wrap",
		wordBreak: "break-word",
		overflowWrap: "anywhere",
	}

	const tool = useMemo(() => {
		if (message.ask === "tool" || message.say === "tool") {
			return JSON.parse(message.text || "{}") as ClineSayTool
		}
		return null
	}, [message.ask, message.say, message.text])

	if (tool) {
		const toolIcon = (name: string) => (
			<span
				className={`codicon codicon-${name}`}
				style={{
					color: "var(--vscode-foreground)",
					marginBottom: "-1.5px",
				}}></span>
		)

		switch (tool.tool) {
			case "editedExistingFile":
				return (
					<>
						<div style={headerStyle}>
							{toolIcon("edit")}
							<span style={{ fontWeight: "bold" }}>Cline wants to edit this file:</span>
						</div>
						<CodeAccordian
							// isLoading={message.partial}
							code={tool.content}
							path={tool.path!}
							isExpanded={isExpanded}
							onToggleExpand={onToggleExpand}
						/>
					</>
				)
			case "newFileCreated":
				return (
					<>
						<div style={headerStyle}>
							{toolIcon("new-file")}
							<span style={{ fontWeight: "bold" }}>Cline wants to create a new file:</span>
						</div>
						<CodeAccordian
							isLoading={message.partial}
							code={tool.content!}
							path={tool.path!}
							isExpanded={isExpanded}
							onToggleExpand={onToggleExpand}
						/>
					</>
				)
			case "readFile":
				return (
					<>
						<div style={headerStyle}>
							{toolIcon("file-code")}
							<span style={{ fontWeight: "bold" }}>
								{/* {message.type === "ask" ? "" : "Cline read this file:"} */}
								Cline wants to read this file:
							</span>
						</div>
						<div
							style={{
								borderRadius: 3,
								backgroundColor: CODE_BLOCK_BG_COLOR,
								overflow: "hidden",
								border: "1px solid var(--vscode-editorGroup-border)",
							}}>
							<div
								style={{
									color: "var(--vscode-descriptionForeground)",
									display: "flex",
									alignItems: "center",
									padding: "9px 10px",
									cursor: "pointer",
									userSelect: "none",
									WebkitUserSelect: "none",
									MozUserSelect: "none",
									msUserSelect: "none",
								}}
								onClick={() => {
									vscode.postMessage({
										type: "openFile",
										text: tool.content,
									})
								}}>
								{tool.path?.startsWith(".") && <span>.</span>}
								<span
									style={{
										whiteSpace: "nowrap",
										overflow: "hidden",
										textOverflow: "ellipsis",
										marginRight: "8px",
										direction: "rtl",
										textAlign: "left",
									}}>
									{cleanPathPrefix(tool.path ?? "") + "\u200E"}
								</span>
								<div style={{ flexGrow: 1 }}></div>
								<span
									className={`codicon codicon-link-external`}
									style={{
										fontSize: 13.5,
										margin: "1px 0",
									}}></span>
							</div>
						</div>
					</>
				)
			case "listFilesTopLevel":
				return (
					<>
						<div style={headerStyle}>
							{toolIcon("folder-opened")}
							<span style={{ fontWeight: "bold" }}>
								{message.type === "ask"
									? "Cline wants to view the top level files in this directory:"
									: "Cline viewed the top level files in this directory:"}
							</span>
						</div>
						<CodeAccordian
							code={tool.content!}
							path={tool.path!}
							language="shell-session"
							isExpanded={isExpanded}
							onToggleExpand={onToggleExpand}
						/>
					</>
				)
			case "listFilesRecursive":
				return (
					<>
						<div style={headerStyle}>
							{toolIcon("folder-opened")}
							<span style={{ fontWeight: "bold" }}>
								{message.type === "ask"
									? "Cline wants to recursively view all files in this directory:"
									: "Cline recursively viewed all files in this directory:"}
							</span>
						</div>
						<CodeAccordian
							code={tool.content!}
							path={tool.path!}
							language="shell-session"
							isExpanded={isExpanded}
							onToggleExpand={onToggleExpand}
						/>
					</>
				)
			case "listCodeDefinitionNames":
				return (
					<>
						<div style={headerStyle}>
							{toolIcon("file-code")}
							<span style={{ fontWeight: "bold" }}>
								{message.type === "ask"
									? "Cline wants to view source code definition names used in this directory:"
									: "Cline viewed source code definition names used in this directory:"}
							</span>
						</div>
						<CodeAccordian
							code={tool.content!}
							path={tool.path!}
							isExpanded={isExpanded}
							onToggleExpand={onToggleExpand}
						/>
					</>
				)
			case "searchFiles":
				return (
					<>
						<div style={headerStyle}>
							{toolIcon("search")}
							<span style={{ fontWeight: "bold" }}>
								Cline wants to search this directory for <code>{tool.regex}</code>:
							</span>
						</div>
						<CodeAccordian
							code={tool.content!}
							path={tool.path! + (tool.filePattern ? `/(${tool.filePattern})` : "")}
							language="plaintext"
							isExpanded={isExpanded}
							onToggleExpand={onToggleExpand}
						/>
					</>
				)
			default:
				return null
		}
	}

	if (message.ask === "command" || message.say === "command") {
		const splitMessage = (text: string) => {
			const outputIndex = text.indexOf(COMMAND_OUTPUT_STRING)
			if (outputIndex === -1) {
				return { command: text, output: "" }
			}
			return {
				command: text.slice(0, outputIndex).trim(),
				output: text
					.slice(outputIndex + COMMAND_OUTPUT_STRING.length)
					.trim()
					.split("")
					.map((char) => {
						switch (char) {
							case "\t":
								return "→   "
							case "\b":
								return "⌫"
							case "\f":
								return "⏏"
							case "\v":
								return "⇳"
							default:
								return char
						}
					})
					.join(""),
			}
		}

		const { command: rawCommand, output } = splitMessage(message.text || "")

		const requestsApproval = rawCommand.endsWith(COMMAND_REQ_APP_STRING)
		const command = requestsApproval ? rawCommand.slice(0, -COMMAND_REQ_APP_STRING.length) : rawCommand

		return (
			<>
				<div style={headerStyle}>
					{icon}
					{title}
				</div>
				<div
					style={{
						borderRadius: 3,
						border: "1px solid var(--vscode-editorGroup-border)",
						overflow: "hidden",
						backgroundColor: CODE_BLOCK_BG_COLOR,
					}}>
					<CodeBlock source={`${"```"}shell\n${command}\n${"```"}`} forceWrap={true} />
					{output.length > 0 && (
						<div style={{ width: "100%" }}>
							<div
								onClick={onToggleExpand}
								style={{
									display: "flex",
									alignItems: "center",
									gap: "4px",
									width: "100%",
									justifyContent: "flex-start",
									cursor: "pointer",
									padding: `2px 8px ${isExpanded ? 0 : 8}px 8px`,
								}}>
								<span className={`codicon codicon-chevron-${isExpanded ? "down" : "right"}`}></span>
								<span style={{ fontSize: "0.8em" }}>Command Output</span>
							</div>
							{isExpanded && <CodeBlock source={`${"```"}shell\n${output}\n${"```"}`} />}
						</div>
					)}
				</div>
				{requestsApproval && (
					<div
						style={{
							display: "flex",
							alignItems: "center",
							gap: 10,
							padding: 8,
							fontSize: "12px",
							color: "var(--vscode-editorWarning-foreground)",
						}}>
						<i className="codicon codicon-warning"></i>
						<span>The model has determined this command requires explicit approval.</span>
					</div>
				)}
			</>
		)
	}

	if (message.ask === "use_mcp_server" || message.say === "use_mcp_server") {
		const useMcpServer = JSON.parse(message.text || "{}") as ClineAskUseMcpServer
		const server = mcpServers.find((server) => server.name === useMcpServer.serverName)
		return (
			<>
				<div style={headerStyle}>
					{icon}
					{title}
				</div>

				<div
					style={{
						background: "var(--vscode-textCodeBlock-background)",
						borderRadius: "3px",
						padding: "8px 10px",
						marginTop: "8px",
					}}>
					{useMcpServer.type === "access_mcp_resource" && (
						<McpResourceRow
							item={{
								...(findMatchingResourceOrTemplate(
									useMcpServer.uri || "",
									server?.resources,
									server?.resourceTemplates,
								) || {
									name: "",
									mimeType: "",
									description: "",
								}),
								uri: useMcpServer.uri || "",
							}}
						/>
					)}

					{useMcpServer.type === "use_mcp_tool" && (
						<>
							<div onClick={(e) => e.stopPropagation()}>
								<McpToolRow
									tool={{
										name: useMcpServer.toolName || "",
										description:
											server?.tools?.find((tool) => tool.name === useMcpServer.toolName)?.description || "",
										autoApprove:
											server?.tools?.find((tool) => tool.name === useMcpServer.toolName)?.autoApprove ||
											false,
									}}
									serverName={useMcpServer.serverName}
								/>
							</div>
							{useMcpServer.arguments && useMcpServer.arguments !== "{}" && (
								<div style={{ marginTop: "8px" }}>
									<div
										style={{
											marginBottom: "4px",
											opacity: 0.8,
											fontSize: "12px",
											textTransform: "uppercase",
										}}>
										Arguments
									</div>
									<CodeAccordian
										code={useMcpServer.arguments}
										language="json"
										isExpanded={true}
										onToggleExpand={onToggleExpand}
									/>
								</div>
							)}
						</>
					)}
				</div>
			</>
		)
	}

	switch (message.type) {
		case "say":
			switch (message.say) {
				case "api_req_started":
					return (
						<>
							<div
								style={{
									...headerStyle,
									marginBottom:
										(cost == null && apiRequestFailedMessage) || apiReqStreamingFailedMessage ? 10 : 0,
									justifyContent: "space-between",
									cursor: "pointer",
									userSelect: "none",
									WebkitUserSelect: "none",
									MozUserSelect: "none",
									msUserSelect: "none",
								}}
								onClick={onToggleExpand}>
								<div
									style={{
										display: "flex",
										alignItems: "center",
										gap: "10px",
									}}>
									{icon}
									{title}
									{/* Need to render this every time since it affects height of row by 2px */}
									<VSCodeBadge
										style={{
											opacity: cost != null && cost > 0 ? 1 : 0,
										}}>
										${Number(cost || 0)?.toFixed(4)}
									</VSCodeBadge>
								</div>
								<span className={`codicon codicon-chevron-${isExpanded ? "up" : "down"}`}></span>
							</div>
							{((cost == null && apiRequestFailedMessage) || apiReqStreamingFailedMessage) && (
								<>
									{(() => {
										// Try to parse the error message as JSON for credit limit error
										const errorData = parseErrorText(apiRequestFailedMessage)
										if (errorData) {
											if (
												errorData.code === "insufficient_credits" &&
												typeof errorData.current_balance === "number" &&
												typeof errorData.total_spent === "number" &&
												typeof errorData.total_promotions === "number" &&
												typeof errorData.message === "string"
											) {
												return (
													<CreditLimitError
														currentBalance={errorData.current_balance}
														totalSpent={errorData.total_spent}
														totalPromotions={errorData.total_promotions}
														message={errorData.message}
													/>
												)
											}
										}

										// Default error display
										return (
											<p
												style={{
													...pStyle,
													color: "var(--vscode-errorForeground)",
												}}>
												{apiRequestFailedMessage || apiReqStreamingFailedMessage}
												{apiRequestFailedMessage?.toLowerCase().includes("powershell") && (
													<>
														<br />
														<br />
														It seems like you're having Windows PowerShell issues, please see this{" "}
														<a
															href="https://github.com/cline/cline/wiki/TroubleShooting-%E2%80%90-%22PowerShell-is-not-recognized-as-an-internal-or-external-command%22"
															style={{
																color: "inherit",
																textDecoration: "underline",
															}}>
															troubleshooting guide
														</a>
														.
													</>
												)}
											</p>
										)
									})()}
								</>
							)}

							{isExpanded && (
								<div style={{ marginTop: "10px" }}>
									<CodeAccordian
										code={JSON.parse(message.text || "{}").request}
										language="markdown"
										isExpanded={true}
										onToggleExpand={onToggleExpand}
									/>
								</div>
							)}
						</>
					)
				case "api_req_finished":
					return null // we should never see this message type
				case "mcp_server_response":
<<<<<<< HEAD
					return (
						<>
							<div style={{ paddingTop: 0 }}>
								<div
									style={{
										marginBottom: "4px",
										opacity: 0.8,
										fontSize: "12px",
										textTransform: "uppercase",
									}}>
									Response
								</div>
								<CodeAccordian
									code={message.text}
									language="json"
									isExpanded={true}
									onToggleExpand={onToggleExpand}
								/>
							</div>
							{message.images && message.images.length > 0 && (
								<Thumbnails images={message.images} style={{ marginTop: "8px" }} />
							)}
						</>
					)
=======
					return <McpResponseDisplay responseText={message.text || ""} />
>>>>>>> f9c46f89
				case "text":
					return (
						<div>
							<Markdown markdown={message.text} />
						</div>
					)
				case "reasoning":
					return (
						<>
							{message.text && (
								<div
									onClick={onToggleExpand}
									style={{
										// marginBottom: 15,
										cursor: "pointer",
										color: "var(--vscode-descriptionForeground)",

										fontStyle: "italic",
										overflow: "hidden",
									}}>
									{isExpanded ? (
										<div style={{ marginTop: -3 }}>
											<span style={{ fontWeight: "bold", display: "block", marginBottom: "4px" }}>
												Thinking
												<span
													className="codicon codicon-chevron-down"
													style={{
														display: "inline-block",
														transform: "translateY(3px)",
														marginLeft: "1.5px",
													}}
												/>
											</span>
											{message.text}
										</div>
									) : (
										<div style={{ display: "flex", alignItems: "center" }}>
											<span style={{ fontWeight: "bold", marginRight: "4px" }}>Thinking:</span>
											<span
												style={{
													whiteSpace: "nowrap",
													overflow: "hidden",
													textOverflow: "ellipsis",
													direction: "rtl",
													textAlign: "left",
													flex: 1,
												}}>
												{message.text + "\u200E"}
											</span>
											<span
												className="codicon codicon-chevron-right"
												style={{
													marginLeft: "4px",
													flexShrink: 0,
												}}
											/>
										</div>
									)}
								</div>
							)}
						</>
					)
				case "user_feedback":
					return (
						<div
							style={{
								backgroundColor: "var(--vscode-badge-background)",
								color: "var(--vscode-badge-foreground)",
								borderRadius: "3px",
								padding: "9px",
								whiteSpace: "pre-line",
								wordWrap: "break-word",
							}}>
							<span style={{ display: "block" }}>{highlightMentions(message.text)}</span>
							{message.images && message.images.length > 0 && (
								<Thumbnails images={message.images} style={{ marginTop: "8px" }} />
							)}
						</div>
					)
				case "user_feedback_diff":
					const tool = JSON.parse(message.text || "{}") as ClineSayTool
					return (
						<div
							style={{
								marginTop: -10,
								width: "100%",
							}}>
							<CodeAccordian
								diff={tool.diff!}
								isFeedback={true}
								isExpanded={isExpanded}
								onToggleExpand={onToggleExpand}
							/>
						</div>
					)
				case "error":
					return (
						<>
							{title && (
								<div style={headerStyle}>
									{icon}
									{title}
								</div>
							)}
							<p
								style={{
									...pStyle,
									color: "var(--vscode-errorForeground)",
								}}>
								{message.text}
							</p>
						</>
					)
				case "diff_error":
					return (
						<>
							<div
								style={{
									display: "flex",
									flexDirection: "column",
									backgroundColor: "var(--vscode-textBlockQuote-background)",
									padding: 8,
									borderRadius: 3,
									fontSize: 12,
									color: "var(--vscode-foreground)",
									opacity: 0.8,
								}}>
								<div
									style={{
										display: "flex",
										alignItems: "center",
										marginBottom: 4,
									}}>
									<i
										className="codicon codicon-warning"
										style={{
											marginRight: 8,
											fontSize: 14,
											color: "var(--vscode-descriptionForeground)",
										}}></i>
									<span style={{ fontWeight: 500 }}>Diff Edit Mismatch</span>
								</div>
								<div>The model used search patterns that don't match anything in the file. Retrying...</div>
							</div>
						</>
					)
				case "clineignore_error":
					return (
						<>
							<div
								style={{
									display: "flex",
									flexDirection: "column",
									backgroundColor: "rgba(255, 191, 0, 0.1)",
									padding: 8,
									borderRadius: 3,
									fontSize: 12,
								}}>
								<div
									style={{
										display: "flex",
										alignItems: "center",
										marginBottom: 4,
									}}>
									<i
										className="codicon codicon-error"
										style={{
											marginRight: 8,
											fontSize: 18,
											color: "#FFA500",
										}}></i>
									<span
										style={{
											fontWeight: 500,
											color: "#FFA500",
										}}>
										Access Denied
									</span>
								</div>
								<div>
									Cline tried to access <code>{message.text}</code> which is blocked by the{" "}
									<code>.clineignore</code>
									file.
								</div>
							</div>
						</>
					)
				case "checkpoint_created":
					return (
						<>
							<CheckmarkControl messageTs={message.ts} isCheckpointCheckedOut={message.isCheckpointCheckedOut} />
						</>
					)
				case "completion_result":
					const hasChanges = message.text?.endsWith(COMPLETION_RESULT_CHANGES_FLAG) ?? false
					const text = hasChanges ? message.text?.slice(0, -COMPLETION_RESULT_CHANGES_FLAG.length) : message.text
					return (
						<>
							<div
								style={{
									...headerStyle,
									marginBottom: "10px",
								}}>
								{icon}
								{title}
							</div>
							<div
								style={{
									color: "var(--vscode-charts-green)",
									paddingTop: 10,
								}}>
								<Markdown markdown={text} />
							</div>
							{message.partial !== true && hasChanges && (
								<div style={{ paddingTop: 17 }}>
									<SuccessButton
										disabled={seeNewChangesDisabled}
										onClick={() => {
											setSeeNewChangesDisabled(true)
											vscode.postMessage({
												type: "taskCompletionViewChanges",
												number: message.ts,
											})
										}}
										style={{
											cursor: seeNewChangesDisabled ? "wait" : "pointer",
											width: "100%",
										}}>
										<i className="codicon codicon-new-file" style={{ marginRight: 6 }} />
										See new changes
									</SuccessButton>
								</div>
							)}
						</>
					)
				case "shell_integration_warning":
					return (
						<>
							<div
								style={{
									display: "flex",
									flexDirection: "column",
									backgroundColor: "rgba(255, 191, 0, 0.1)",
									padding: 8,
									borderRadius: 3,
									fontSize: 12,
								}}>
								<div
									style={{
										display: "flex",
										alignItems: "center",
										marginBottom: 4,
									}}>
									<i
										className="codicon codicon-warning"
										style={{
											marginRight: 8,
											fontSize: 18,
											color: "#FFA500",
										}}></i>
									<span
										style={{
											fontWeight: 500,
											color: "#FFA500",
										}}>
										Shell Integration Unavailable
									</span>
								</div>
								<div>
									Cline won't be able to view the command's output. Please update VSCode (
									<code>CMD/CTRL + Shift + P</code> → "Update") and make sure you're using a supported shell:
									zsh, bash, fish, or PowerShell (<code>CMD/CTRL + Shift + P</code> → "Terminal: Select Default
									Profile").{" "}
									<a
										href="https://github.com/cline/cline/wiki/Troubleshooting-%E2%80%90-Shell-Integration-Unavailable"
										style={{
											color: "inherit",
											textDecoration: "underline",
										}}>
										Still having trouble?
									</a>
								</div>
							</div>
						</>
					)
				default:
					return (
						<>
							{title && (
								<div style={headerStyle}>
									{icon}
									{title}
								</div>
							)}
							<div style={{ paddingTop: 10 }}>
								<Markdown markdown={message.text} />
							</div>
						</>
					)
			}
		case "ask":
			switch (message.ask) {
				case "mistake_limit_reached":
					return (
						<>
							<div style={headerStyle}>
								{icon}
								{title}
							</div>
							<p
								style={{
									...pStyle,
									color: "var(--vscode-errorForeground)",
								}}>
								{message.text}
							</p>
						</>
					)
				case "auto_approval_max_req_reached":
					return (
						<>
							<div style={headerStyle}>
								{icon}
								{title}
							</div>
							<p
								style={{
									...pStyle,
									color: "var(--vscode-errorForeground)",
								}}>
								{message.text}
							</p>
						</>
					)
				case "completion_result":
					if (message.text) {
						const hasChanges = message.text.endsWith(COMPLETION_RESULT_CHANGES_FLAG) ?? false
						const text = hasChanges ? message.text.slice(0, -COMPLETION_RESULT_CHANGES_FLAG.length) : message.text
						return (
							<div>
								<div
									style={{
										...headerStyle,
										marginBottom: "10px",
									}}>
									{icon}
									{title}
								</div>
								<div
									style={{
										color: "var(--vscode-charts-green)",
										paddingTop: 10,
									}}>
									<Markdown markdown={text} />
									{message.partial !== true && hasChanges && (
										<div style={{ marginTop: 15 }}>
											<SuccessButton
												appearance="secondary"
												disabled={seeNewChangesDisabled}
												onClick={() => {
													setSeeNewChangesDisabled(true)
													vscode.postMessage({
														type: "taskCompletionViewChanges",
														number: message.ts,
													})
												}}>
												<i
													className="codicon codicon-new-file"
													style={{
														marginRight: 6,
														cursor: seeNewChangesDisabled ? "wait" : "pointer",
													}}
												/>
												See new changes
											</SuccessButton>
										</div>
									)}
								</div>
							</div>
						)
					} else {
						return null // Don't render anything when we get a completion_result ask without text
					}
				case "followup":
					let question: string | undefined
					let options: string[] | undefined
					let selected: string | undefined
					try {
						const parsedMessage = JSON.parse(message.text || "{}") as ClineAskQuestion
						question = parsedMessage.question
						options = parsedMessage.options
						selected = parsedMessage.selected
					} catch (e) {
						// legacy messages would pass question directly
						question = message.text
					}

					return (
						<>
							{title && (
								<div style={headerStyle}>
									{icon}
									{title}
								</div>
							)}
							<div style={{ paddingTop: 10 }}>
								<Markdown markdown={question} />
								<OptionsButtons
									options={options}
									selected={selected}
									isActive={isLast && lastModifiedMessage?.ask === "followup"}
								/>
							</div>
						</>
					)
				case "plan_mode_response": {
					let response: string | undefined
					let options: string[] | undefined
					let selected: string | undefined
					try {
						const parsedMessage = JSON.parse(message.text || "{}") as ClinePlanModeResponse
						response = parsedMessage.response
						options = parsedMessage.options
						selected = parsedMessage.selected
					} catch (e) {
						// legacy messages would pass response directly
						response = message.text
					}
					return (
						<div style={{}}>
							<Markdown markdown={response} />
							<OptionsButtons
								options={options}
								selected={selected}
								isActive={isLast && lastModifiedMessage?.ask === "plan_mode_response"}
							/>
						</div>
					)
				}
				default:
					return null
			}
	}
}

function parseErrorText(text: string | undefined) {
	if (!text) {
		return undefined
	}
	try {
		const startIndex = text.indexOf("{")
		const endIndex = text.lastIndexOf("}")
		if (startIndex !== -1 && endIndex !== -1) {
			const jsonStr = text.substring(startIndex, endIndex + 1)
			const errorObject = JSON.parse(jsonStr)
			return errorObject
		}
	} catch (e) {
		// Not JSON or missing required fields
	}
}<|MERGE_RESOLUTION|>--- conflicted
+++ resolved
@@ -794,34 +794,7 @@
 				case "api_req_finished":
 					return null // we should never see this message type
 				case "mcp_server_response":
-<<<<<<< HEAD
-					return (
-						<>
-							<div style={{ paddingTop: 0 }}>
-								<div
-									style={{
-										marginBottom: "4px",
-										opacity: 0.8,
-										fontSize: "12px",
-										textTransform: "uppercase",
-									}}>
-									Response
-								</div>
-								<CodeAccordian
-									code={message.text}
-									language="json"
-									isExpanded={true}
-									onToggleExpand={onToggleExpand}
-								/>
-							</div>
-							{message.images && message.images.length > 0 && (
-								<Thumbnails images={message.images} style={{ marginTop: "8px" }} />
-							)}
-						</>
-					)
-=======
 					return <McpResponseDisplay responseText={message.text || ""} />
->>>>>>> f9c46f89
 				case "text":
 					return (
 						<div>
