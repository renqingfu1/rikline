import { Anthropic } from "@anthropic-ai/sdk"
import { AnthropicVertex } from "@anthropic-ai/vertex-sdk"
import { withRetry } from "../retry"
import { ApiHandler } from "../"
import { ApiHandlerOptions, ModelInfo, vertexDefaultModelId, VertexModelId, vertexModels } from "@shared/api"
import { ApiStream } from "@api/transform/stream"
<<<<<<< HEAD
import { VertexAI } from "@google-cloud/vertexai"
import { calculateApiCostOpenAI } from "@utils/cost"
import process from "node:process" // 导入 process
=======
import { GeminiHandler } from "./gemini"
>>>>>>> 062bb5bb

export class VertexHandler implements ApiHandler {
	private geminiHandler: GeminiHandler
	private clientAnthropic: AnthropicVertex
	private options: ApiHandlerOptions

	constructor(options: ApiHandlerOptions) {
		this.options = options

<<<<<<< HEAD
		// 如果提供了凭证路径，则设置环境变量
		// 注意：这应该在客户端初始化之前完成
		if (options.vertexCredentialsPath) {
			process.env.GOOGLE_APPLICATION_CREDENTIALS = options.vertexCredentialsPath
		}

=======
		// Create a GeminiHandler with isVertex flag for Gemini models
		this.geminiHandler = new GeminiHandler({
			...options,
			isVertex: true,
		})

		// Initialize Anthropic client for Claude models
>>>>>>> 062bb5bb
		this.clientAnthropic = new AnthropicVertex({
			projectId: this.options.vertexProjectId,
			// https://cloud.google.com/vertex-ai/generative-ai/docs/partner-models/use-claude#regions
			region: this.options.vertexRegion,
			// If vertexBaseUrl exists, append /v1 if it doesn't end with /
			baseURL: this.options.vertexBaseUrl
				? this.options.vertexBaseUrl.endsWith("/")
					? `${this.options.vertexBaseUrl}v1`
					: `${this.options.vertexBaseUrl}/v1`
				: undefined,
		})
<<<<<<< HEAD
		this.clientVertex = new VertexAI({
			project: this.options.vertexProjectId,
			location: this.options.vertexRegion,
			// 如果提供了 baseUrl，则将其用作 apiEndpoint (移除 http:// 或 https:// schema)
			apiEndpoint: this.options.vertexBaseUrl?.replace(/^https?:\/\//, ""),
		})
=======
>>>>>>> 062bb5bb
	}

	@withRetry()
	async *createMessage(systemPrompt: string, messages: Anthropic.Messages.MessageParam[]): ApiStream {
		const model = this.getModel()
		const modelId = model.id

		// For Gemini models, use the GeminiHandler
		if (!modelId.includes("claude")) {
			yield* this.geminiHandler.createMessage(systemPrompt, messages)
			return
		}

		// Claude implementation
		let budget_tokens = this.options.thinkingBudgetTokens || 0
		const reasoningOn = modelId.includes("3-7") && budget_tokens !== 0 ? true : false
		let stream

		switch (modelId) {
			case "claude-3-7-sonnet@20250219":
			case "claude-3-5-sonnet-v2@20241022":
			case "claude-3-5-sonnet@20240620":
			case "claude-3-5-haiku@20241022":
			case "claude-3-opus@20240229":
			case "claude-3-haiku@20240307": {
				// Find indices of user messages for cache control
				const userMsgIndices = messages.reduce(
					(acc, msg, index) => (msg.role === "user" ? [...acc, index] : acc),
					[] as number[],
				)
				const lastUserMsgIndex = userMsgIndices[userMsgIndices.length - 1] ?? -1
				const secondLastMsgUserIndex = userMsgIndices[userMsgIndices.length - 2] ?? -1
				stream = await this.clientAnthropic.beta.messages.create(
					{
						model: modelId,
						max_tokens: model.info.maxTokens || 8192,
						thinking: reasoningOn ? { type: "enabled", budget_tokens: budget_tokens } : undefined,
						temperature: reasoningOn ? undefined : 0,
						system: [
							{
								text: systemPrompt,
								type: "text",
								cache_control: { type: "ephemeral" },
							},
						],
						messages: messages.map((message, index) => {
							if (index === lastUserMsgIndex || index === secondLastMsgUserIndex) {
								return {
									...message,
									content:
										typeof message.content === "string"
											? [
													{
														type: "text",
														text: message.content,
														cache_control: {
															type: "ephemeral",
														},
													},
												]
											: message.content.map((content, contentIndex) =>
													contentIndex === message.content.length - 1
														? {
																...content,
																cache_control: {
																	type: "ephemeral",
																},
															}
														: content,
												),
								}
							}
							return {
								...message,
								content:
									typeof message.content === "string"
										? [
												{
													type: "text",
													text: message.content,
												},
											]
										: message.content,
							}
						}),
						stream: true,
					},
					{
						headers: {},
					},
				)
				break
			}
			default: {
				stream = await this.clientAnthropic.beta.messages.create({
					model: modelId,
					max_tokens: model.info.maxTokens || 8192,
					temperature: 0,
					system: [
						{
							text: systemPrompt,
							type: "text",
						},
					],
					messages: messages.map((message) => ({
						...message,
						content:
							typeof message.content === "string"
								? [
										{
											type: "text",
											text: message.content,
										},
									]
								: message.content,
					})),
					stream: true,
				})
				break
			}
		}

		for await (const chunk of stream) {
			switch (chunk.type) {
				case "message_start":
					const usage = chunk.message.usage
					yield {
						type: "usage",
						inputTokens: usage.input_tokens || 0,
						outputTokens: usage.output_tokens || 0,
						cacheWriteTokens: usage.cache_creation_input_tokens || undefined,
						cacheReadTokens: usage.cache_read_input_tokens || undefined,
					}
					break
				case "message_delta":
					yield {
						type: "usage",
						inputTokens: 0,
						outputTokens: chunk.usage?.output_tokens || 0,
					}
					break
				case "message_stop":
					break
				case "content_block_start":
					switch (chunk.content_block.type) {
						case "thinking":
							yield {
								type: "reasoning",
								reasoning: chunk.content_block.thinking || "",
							}
							break
						case "redacted_thinking":
							// Handle redacted thinking blocks - we still mark it as reasoning
							// but note that the content is encrypted
							yield {
								type: "reasoning",
								reasoning: "[Redacted thinking block]",
							}
							break
						case "text":
							if (chunk.index > 0) {
								yield {
									type: "text",
									text: "\n",
								}
							}
							yield {
								type: "text",
								text: chunk.content_block.text,
							}
							break
					}
					break
				case "content_block_delta":
					switch (chunk.delta.type) {
						case "thinking_delta":
							yield {
								type: "reasoning",
								reasoning: chunk.delta.thinking,
							}
							break
						case "text_delta":
							yield {
								type: "text",
								text: chunk.delta.text,
							}
							break
					}
					break
				case "content_block_stop":
					break
			}
		}
	}

	getModel(): { id: VertexModelId; info: ModelInfo } {
		const modelId = this.options.apiModelId
		if (modelId && modelId in vertexModels) {
			const id = modelId as VertexModelId
			return { id, info: vertexModels[id] }
		}
		return {
			id: vertexDefaultModelId,
			info: vertexModels[vertexDefaultModelId],
		}
	}
}<|MERGE_RESOLUTION|>--- conflicted
+++ resolved
@@ -4,13 +4,10 @@
 import { ApiHandler } from "../"
 import { ApiHandlerOptions, ModelInfo, vertexDefaultModelId, VertexModelId, vertexModels } from "@shared/api"
 import { ApiStream } from "@api/transform/stream"
-<<<<<<< HEAD
+import { GeminiHandler } from "./gemini"
 import { VertexAI } from "@google-cloud/vertexai"
 import { calculateApiCostOpenAI } from "@utils/cost"
 import process from "node:process" // 导入 process
-=======
-import { GeminiHandler } from "./gemini"
->>>>>>> 062bb5bb
 
 export class VertexHandler implements ApiHandler {
 	private geminiHandler: GeminiHandler
@@ -20,14 +17,13 @@
 	constructor(options: ApiHandlerOptions) {
 		this.options = options
 
-<<<<<<< HEAD
 		// 如果提供了凭证路径，则设置环境变量
 		// 注意：这应该在客户端初始化之前完成
 		if (options.vertexCredentialsPath) {
 			process.env.GOOGLE_APPLICATION_CREDENTIALS = options.vertexCredentialsPath
 		}
 
-=======
+
 		// Create a GeminiHandler with isVertex flag for Gemini models
 		this.geminiHandler = new GeminiHandler({
 			...options,
@@ -35,7 +31,6 @@
 		})
 
 		// Initialize Anthropic client for Claude models
->>>>>>> 062bb5bb
 		this.clientAnthropic = new AnthropicVertex({
 			projectId: this.options.vertexProjectId,
 			// https://cloud.google.com/vertex-ai/generative-ai/docs/partner-models/use-claude#regions
@@ -47,15 +42,6 @@
 					: `${this.options.vertexBaseUrl}/v1`
 				: undefined,
 		})
-<<<<<<< HEAD
-		this.clientVertex = new VertexAI({
-			project: this.options.vertexProjectId,
-			location: this.options.vertexRegion,
-			// 如果提供了 baseUrl，则将其用作 apiEndpoint (移除 http:// 或 https:// schema)
-			apiEndpoint: this.options.vertexBaseUrl?.replace(/^https?:\/\//, ""),
-		})
-=======
->>>>>>> 062bb5bb
 	}
 
 	@withRetry()
