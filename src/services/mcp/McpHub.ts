--- conflicted
+++ resolved
@@ -26,13 +26,9 @@
 } from "../../shared/mcp"
 import { fileExistsAtPath } from "../../utils/fs"
 import { arePathsEqual } from "../../utils/path"
-<<<<<<< HEAD
-import { secondsToMs } from "../../utils/time"
 import { Transport } from "@modelcontextprotocol/sdk/shared/transport.js"
 import { SSEClientTransport } from "@modelcontextprotocol/sdk/client/sse.js"
 global.EventSource = require("eventsource").EventSource
-=======
->>>>>>> 3525592c
 
 export type McpConnection = {
 	server: McpServer
