--- conflicted
+++ resolved
@@ -84,12 +84,9 @@
 	| "liteLlmBaseUrl"
 	| "liteLlmModelId"
 	| "qwenApiLine"
-<<<<<<< HEAD
-	| "geminiBaseUrl"
-=======
 	| "requestyModelId"
 	| "togetherModelId"
->>>>>>> 82eba4d6
+	| "geminiBaseUrl"
 
 export const GlobalFileNames = {
 	apiConversationHistory: "api_conversation_history.json",
