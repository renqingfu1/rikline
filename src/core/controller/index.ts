--- conflicted
+++ resolved
@@ -1014,11 +1014,8 @@
 			defaultTerminalProfile,
 			isNewUser,
 			mcpResponsesCollapsed,
-<<<<<<< HEAD
+			terminalOutputLineLimit,
 			httpProxy, // Added for HTTP Proxy
-=======
-			terminalOutputLineLimit,
->>>>>>> ddbe3f47
 		} = await getAllExtensionState(this.context)
 
 		const localClineRulesToggles =
@@ -1066,11 +1063,8 @@
 			defaultTerminalProfile,
 			isNewUser,
 			mcpResponsesCollapsed,
-<<<<<<< HEAD
+			terminalOutputLineLimit,
 			httpProxy: (await getGlobalState(this.context, "httpProxy")) as string | undefined,
-=======
-			terminalOutputLineLimit,
->>>>>>> ddbe3f47
 		}
 	}
 
