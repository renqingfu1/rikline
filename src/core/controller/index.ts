--- conflicted
+++ resolved
@@ -347,26 +347,6 @@
 				this.mcpHub?.sendLatestMcpServers()
 				break
 			}
-<<<<<<< HEAD
-			case "openExtensionSettings": {
-				const settingsFilter = message.text || ""
-				await vscode.commands.executeCommand(
-					"workbench.action.openSettings",
-					`@ext:rikaaa0928.rikline ${settingsFilter}`.trim(), // trim whitespace if no settings filter
-				)
-				break
-			}
-			case "invoke": {
-				if (message.text) {
-					await this.postMessageToWebview({
-						type: "invoke",
-						invoke: message.text as Invoke,
-					})
-				}
-				break
-			}
-=======
->>>>>>> e5857cbf
 			// telemetry
 			case "telemetrySetting": {
 				if (message.telemetrySetting) {
