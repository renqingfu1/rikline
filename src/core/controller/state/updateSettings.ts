import { Controller } from ".."
import { Empty } from "../../../shared/proto/common"
import { UpdateSettingsRequest } from "../../../shared/proto/state"
import { updateApiConfiguration } from "../../storage/state"
import { buildApiHandler } from "../../../api"
import { convertProtoApiConfigurationToApiConfiguration } from "../../../shared/proto-conversions/state/settings-conversion"
import { convertProtoChatSettingsToChatSettings } from "../../../shared/proto-conversions/state/chat-settings-conversion"
import { TelemetrySetting } from "@/shared/TelemetrySetting"

/**
 * Updates multiple extension settings in a single request
 * @param controller The controller instance
 * @param request The request containing the settings to update
 * @returns An empty response
 */
export async function updateSettings(controller: Controller, request: UpdateSettingsRequest): Promise<Empty> {
	try {
		// Update API configuration
		if (request.apiConfiguration) {
			const apiConfiguration = convertProtoApiConfigurationToApiConfiguration(request.apiConfiguration)
			await updateApiConfiguration(controller.context, apiConfiguration)

			if (controller.task) {
				controller.task.api = buildApiHandler(apiConfiguration)
			}
		}

		// Update telemetry setting
		if (request.telemetrySetting) {
			await controller.updateTelemetrySetting(request.telemetrySetting as TelemetrySetting)
		}

		// Update plan/act separate models setting
		if (request.planActSeparateModelsSetting !== undefined) {
			await controller.context.globalState.update("planActSeparateModelsSetting", request.planActSeparateModelsSetting)
		}

		// Update checkpoints setting
		if (request.enableCheckpointsSetting !== undefined) {
			await controller.context.globalState.update("enableCheckpointsSetting", request.enableCheckpointsSetting)
		}

		// Update MCP marketplace setting
		if (request.mcpMarketplaceEnabled !== undefined) {
			await controller.context.globalState.update("mcpMarketplaceEnabled", request.mcpMarketplaceEnabled)
		}

		// Update MCP responses collapsed setting
		if (request.mcpResponsesCollapsed !== undefined) {
			await controller.context.globalState.update("mcpResponsesCollapsed", request.mcpResponsesCollapsed)
		}

		// Update MCP responses collapsed setting
		if (request.mcpRichDisplayEnabled !== undefined) {
			await controller.context.globalState.update("mcpRichDisplayEnabled", request.mcpRichDisplayEnabled)
		}

		// Update chat settings
		if (request.chatSettings) {
			const chatSettings = convertProtoChatSettingsToChatSettings(request.chatSettings)
			await controller.context.globalState.update("chatSettings", chatSettings)
			if (controller.task) {
				controller.task.chatSettings = chatSettings
			}
		}

		// Update terminal timeout setting
		if (request.shellIntegrationTimeout !== undefined) {
			await controller.context.globalState.update("shellIntegrationTimeout", Number(request.shellIntegrationTimeout))
		}

		// Update terminal reuse setting
		if (request.terminalReuseEnabled !== undefined) {
			await controller.context.globalState.update("terminalReuseEnabled", request.terminalReuseEnabled)
		}

<<<<<<< HEAD
		// Update HTTP proxy setting
		if (request.httpProxy !== undefined) {
			// Check if httpProxy is present in the request
			await controller.context.globalState.update("httpProxy", request.httpProxy)
			// The applyHttpProxy method is on the controller instance, not context.
			// Assuming controller has an applyHttpProxy method as per the dev note.
			if (typeof (controller as any).applyHttpProxy === "function") {
				await (controller as any).applyHttpProxy(request.httpProxy)
			} else {
				// Fallback or log error if method doesn't exist, though it should based on controller/index.ts
				console.error("Controller.applyHttpProxy method not found. HTTP Proxy may not be applied immediately.")
			}
=======
		// Update terminal output line limit
		if (request.terminalOutputLineLimit !== undefined) {
			await controller.context.globalState.update("terminalOutputLineLimit", Number(request.terminalOutputLineLimit))
>>>>>>> ddbe3f47
		}

		// Post updated state to webview
		await controller.postStateToWebview()

		return Empty.create()
	} catch (error) {
		console.error("Failed to update settings:", error)
		throw error
	}
}<|MERGE_RESOLUTION|>--- conflicted
+++ resolved
@@ -74,7 +74,11 @@
 			await controller.context.globalState.update("terminalReuseEnabled", request.terminalReuseEnabled)
 		}
 
-<<<<<<< HEAD
+		// Update terminal output line limit
+		if (request.terminalOutputLineLimit !== undefined) {
+			await controller.context.globalState.update("terminalOutputLineLimit", Number(request.terminalOutputLineLimit))
+		}
+
 		// Update HTTP proxy setting
 		if (request.httpProxy !== undefined) {
 			// Check if httpProxy is present in the request
@@ -87,11 +91,6 @@
 				// Fallback or log error if method doesn't exist, though it should based on controller/index.ts
 				console.error("Controller.applyHttpProxy method not found. HTTP Proxy may not be applied immediately.")
 			}
-=======
-		// Update terminal output line limit
-		if (request.terminalOutputLineLimit !== undefined) {
-			await controller.context.globalState.update("terminalOutputLineLimit", Number(request.terminalOutputLineLimit))
->>>>>>> ddbe3f47
 		}
 
 		// Post updated state to webview
